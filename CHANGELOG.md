--- conflicted
+++ resolved
@@ -1,6 +1,5 @@
 # Changelog
 
-<<<<<<< HEAD
 ## [v0.12.8] - 2025-09-08
 
 ### Added
@@ -9,9 +8,6 @@
 ### Changed
 - Updated from PR #43
 
-
-=======
->>>>>>> 2f84cefc
 ## [v0.12.7] - 2025-08-22
 
 ### Added

name: Bump Version

on:
  pull_request:
    types: [closed]
    branches: [pre-release]
<<<<<<< HEAD

permissions:
  contents: write
=======
>>>>>>> 27e6215c
    
jobs:
  bump-version:
    if: github.event_name == 'pull_request' && github.event.action == 'closed' && github.event.pull_request.merged == true
    runs-on: ubuntu-latest
    outputs:
      new_version: ${{ steps.bump.outputs.new_version }}
      version_type: ${{ steps.bump.outputs.version_type }}

    steps:
      - name: Checkout code
        uses: actions/checkout@v4
        with:
          fetch-depth: 0
          token: ${{ secrets.GITHUB_TOKEN }}

      - name: Set up Python
        uses: actions/setup-python@v4
        with:
          python-version: '3.10'

      - name: Install dependencies
        run: |
          python -m pip install --upgrade pip
          pip install bump2version packaging

      - name: Configure Git
        run: |
          git config --local user.email "action@github.com"
          git config --local user.name "GitHub Action"

      - name: Determine version bump type
        id: determine-bump
        uses: actions/github-script@v6
        with:
          result-encoding: string
          script: |
            const prTitle = context.payload.pull_request.title;
            const prBody = context.payload.pull_request.body || '';
            const labels = context.payload.pull_request.labels.map(label => label.name);

            if (labels.includes('breaking') || prTitle.includes('!') || prBody.includes('BREAKING CHANGE')) {
              return 'major';
            }
            if (labels.includes('feat') || prTitle.startsWith('feat:') || prTitle.startsWith('feature:')) {
              return 'minor';
            }
            if (labels.includes('fix') || prTitle.startsWith('fix:') || prTitle.startsWith('bugfix:')) {
              return 'patch';
            }
            if (labels.includes('refactor') || prTitle.startsWith('refactor:')) {
              return 'minor';
            }
            return 'patch';

      - name: Get current version
        id: current-version
        run: |
          if [ -f "setup.py" ]; then
            CURRENT_VERSION=$(python -c "exec(open('setup.py').read()); print(version if 'version' in locals() else '')")
          elif [ -f "pyproject.toml" ]; then
            CURRENT_VERSION=$(python -c "import tomllib; print(tomllib.load(open('pyproject.toml', 'rb'))['project']['version'])")
          elif [ -f "adaptiq/__init__.py" ]; then
            CURRENT_VERSION=$(python -c "import re; content=open('adaptiq/__init__.py').read(); print(re.search(r'__version__\s*=\s*[\"'](.*?)[\"']', content).group(1))")
          else
            CURRENT_VERSION="0.0.0"
          fi
          echo "current_version=$CURRENT_VERSION" >> $GITHUB_OUTPUT
          echo "Current version: $CURRENT_VERSION"

      - name: Switch to pre-release branch
        run: |
          git fetch origin pre-release
          git checkout pre-release
          git reset --hard origin/pre-release

      - name: Bump version
        id: bump
        run: |
          BUMP_TYPE="${{ steps.determine-bump.outputs.result }}"
          CURRENT_VERSION="${{ steps.current-version.outputs.current_version }}"

          echo "Bumping version: $CURRENT_VERSION -> $BUMP_TYPE"

          if [ ! -f ".bumpversion.cfg" ]; then
            cat > .bumpversion.cfg << EOF
          [bumpversion]
          current_version = $CURRENT_VERSION
          commit = True
          tag = True
          tag_name = v{new_version}
          message = Bump version: {current_version} → {new_version}

          [bumpversion:file:setup.py]
          search = version="{current_version}"
          replace = version="{new_version}"

          [bumpversion:file:adaptiq/__init__.py]
          search = __version__ = "{current_version}"
          replace = __version__ = "{new_version}"

          [bumpversion:file:pyproject.toml]
          search = version = "{current_version}"
          replace = version = "{new_version}"
          EOF
          fi

          bump2version $BUMP_TYPE --verbose

          if [ -f "setup.py" ]; then
            NEW_VERSION=$(python -c "exec(open('setup.py').read()); print(version if 'version' in locals() else '')")
          elif [ -f "pyproject.toml" ]; then
            NEW_VERSION=$(python -c "import tomllib; print(tomllib.load(open('pyproject.toml', 'rb'))['project']['version'])")
          elif [ -f "adaptiq/__init__.py" ]; then
            NEW_VERSION=$(python -c "import re; content=open('adaptiq/__init__.py').read(); print(re.search(r'__version__\s*=\s*[\"'](.*?)[\"']', content).group(1))")
          else
            NEW_VERSION="0.0.1"
          fi

          echo "new_version=$NEW_VERSION" >> $GITHUB_OUTPUT
          echo "version_type=$BUMP_TYPE" >> $GITHUB_OUTPUT

      - name: Update CHANGELOG.md
        run: |
          NEW_VERSION="${{ steps.bump.outputs.new_version }}"
          DATE=$(date +"%Y-%m-%d")

          if [ -f "CHANGELOG.md" ]; then
            sed -i "2i\\
          ## [v$NEW_VERSION] - $DATE\\
          \\
          ### Added\\
          - ${{ github.event.pull_request.title }}\\
          \\
          ### Changed\\
          - Updated from PR #${{ github.event.pull_request.number }}\\
          \\
          " CHANGELOG.md
          else
            cat > CHANGELOG.md << EOF
          # Changelog

          ## [v$NEW_VERSION] - $DATE

          ### Added
          - ${{ github.event.pull_request.title }}

          ### Changed
          - Updated from PR #${{ github.event.pull_request.number }}

          EOF
          fi

          git add CHANGELOG.md
          git commit -m "Update CHANGELOG.md for v$NEW_VERSION" || echo "No changelog changes to commit"

      - name: Push version bump and tags
        run: |
          git push origin pre-release
          git push origin --tags

      - name: Build package
        id: build-package
        run: |
          python -m pip install --upgrade build
          python -m build

      - name: Publish to PyPI Test
        id: publish-test
        uses: pypa/gh-action-pypi-publish@release/v1
        with:
          password: ${{ secrets.TEST_PYPI_API_TOKEN }}
          repository-url: https://test.pypi.org/legacy/
          verbose: true

      - name: Rollback on failure
        if: failure()
        run: |
          echo "Build or publish failed. Rolling back changes..."
          
          # Get the version that was just created
          NEW_VERSION="${{ steps.bump.outputs.new_version }}"
          
          # Delete the tag locally and remotely
          if [ -n "$NEW_VERSION" ]; then
            git tag -d "v$NEW_VERSION" || echo "Local tag not found"
            git push origin --delete "v$NEW_VERSION" || echo "Remote tag not found"
          else
            echo "No NEW_VERSION to rollback"
          fi
          
          # Reset pre-release branch to previous commit
          git reset --hard HEAD~2
          git push origin pre-release --force
          
          echo "Rollback completed. Version bump and tags have been reverted."
          
          # Exit with failure to mark the workflow as failed
          exit 1<|MERGE_RESOLUTION|>--- conflicted
+++ resolved
@@ -4,13 +4,10 @@
   pull_request:
     types: [closed]
     branches: [pre-release]
-<<<<<<< HEAD
 
 permissions:
   contents: write
-=======
->>>>>>> 27e6215c
-    
+
 jobs:
   bump-version:
     if: github.event_name == 'pull_request' && github.event.action == 'closed' && github.event.pull_request.merged == true

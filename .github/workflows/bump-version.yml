--- conflicted
+++ resolved
@@ -3,11 +3,7 @@
 on:
   pull_request:
     branches: [pre-release]
-<<<<<<< HEAD
-=======
-    types: [closed]
->>>>>>> f4a44191
-
+    
 jobs:
   bump-version:
     if: github.event.pull_request.merged == true

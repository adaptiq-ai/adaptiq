--- conflicted
+++ resolved
@@ -1,11 +1,9 @@
 # src/adaptiq/__init__.py
 
 # --- Version of the adaptiq package ---
-<<<<<<< HEAD
-__version__ = "0.11.2.dev202507181556"  # Or your current version
-=======
+
 __version__ = "0.11.1"  # Or your current version
->>>>>>> dc89a13d
+
 
 # --- Logging ---
 try:

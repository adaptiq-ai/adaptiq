--- conflicted
+++ resolved
@@ -1,10 +1,7 @@
 # src/adaptiq/__init__.py
 
-<<<<<<< HEAD
 __version__ = "0.12.7"
-=======
-__version__ = "0.12.4"
->>>>>>> ece3e41d
+
 
 
 try:

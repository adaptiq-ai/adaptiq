# src/adaptiq/__init__.py

# --- Version of the adaptiq package ---
<<<<<<< HEAD
__version__ = "0.11.0"  # Or your current version
=======
__version__ = "0.11.1-pre-release"  # Or your current version
>>>>>>> 92bba3cb

# --- Logging ---
try:
    from .logger.adaptiq_trace_logger import AdaptiqTraceLogger
except ImportError:
    pass

# --- Decorators ---
try:
    from .instrumental.instrumental import (
        get_token_stats,
        instrumental_agent_logger,
        instrumental_crew_logger,
        instrumental_run,
        instrumental_task_logger,
        instrumental_track_tokens,
    )
except ImportError:
    pass

# --- Wizard ---
try:
    from .wizard.assistant import (
        AdaptiqWizardAssistant,
        adaptiq_run_wizard,
        adaptiq_run_wizard_headless,
    )
except ImportError:
    pass

# --- Orchestration ---
try:
    # ADD THIS LINE TO EXPOSE THE PIPELINE FUNCTION:
    from .orchestrations.pre_run_orchestrator import (
        AdaptiqPreRunOrchestrator,
        adaptiq_pre_run_pipeline,
    )
except ImportError:
    pass

try:
    # ADD THIS LINE TO EXPOSE THE PIPELINE FUNCTION:
    from .orchestrations.post_run_orchestrator import (
        AdaptiqPostRunOrchestrator,
        adaptiq_post_run_pipeline,
    )
except ImportError:
    pass

try:
    # ADD THIS LINE TO EXPOSE THE PIPELINE FUNCTION:
    from .orchestrations.reconciliation_orchestrator import (
        AdaptiqReconciliationOrchestrator,
        adaptiq_reconciliation_pipeline,
    )
except ImportError:
    pass

# --- Parsing ---
try:
    from .parser.prompt_parser import AdaptiqPromptParser
except ImportError:
    pass

try:
    from .parser.logs_parser import AdaptiqLogParser
except ImportError:
    pass

# --- Q-Learning ---
try:
    from .q_learning.q_learning import AdaptiqOfflineLearner
except ImportError:
    pass

# --- Mapper ---
try:
    from .mapper.mapping import AdaptiqStateActionExtractor, AdaptiqStateMapper
except ImportError:
    pass

# --- Utilities (especially for pre-run phase) ---
try:
    from .utils.pre_run_utils import (
        AdaptiqHypotheticalStateGenerator,
        AdaptiqPromptConsulting,
    )
except ImportError:
    pass

try:
    from .utils.post_run_utils import AdaptiqAgentTracer, AdaptiqPostRunValidator
except ImportError:
    pass

try:
    from .utils.reconciliation_utils import (
        AdaptiqPromptEngineer,
        AdaptiqQtablePostrunUpdate,
    )
except ImportError:
    pass

# --- Aggregator ---
try:
    from .aggregator.aggregator import AdaptiqAggregator
except ImportError:
    pass


# --- Convenience function to get the package version ---
def get_version():
    return __version__


import logging

logging.getLogger(__name__).addHandler(logging.NullHandler())<|MERGE_RESOLUTION|>--- conflicted
+++ resolved
@@ -1,11 +1,8 @@
 # src/adaptiq/__init__.py
 
 # --- Version of the adaptiq package ---
-<<<<<<< HEAD
-__version__ = "0.11.0"  # Or your current version
-=======
 __version__ = "0.11.1-pre-release"  # Or your current version
->>>>>>> 92bba3cb
+
 
 # --- Logging ---
 try:

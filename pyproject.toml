[build-system]
requires = ["setuptools>=61.0", "wheel"] # Added wheel explicitly
build-backend = "setuptools.build_meta"

[project]
name = "adaptiq"


<<<<<<< HEAD
version = "0.12.7" # Increment this for new releases
=======
version = "0.12.4" # Increment this for new releases
>>>>>>> ece3e41d


description = "An offline Q-learning framework for AI agent prompt optimization."
readme = "README.md"
requires-python = ">=3.11" # Consider widening compatibility if possible (3.12 is very new)
license = { file = "LICENSE" } # IMPORTANT: Add a LICENSE file
authors = [
  { name = "Youssef ALWAZ / KOSMOS Technologies", email = "alwaz.youssef@kosmostechnologies.fr" },
  { name = "Wassim AMRI / KOSMOS Technologies", email = "w.amri@kosmostechnologies.fr" },
]
keywords = ["ai", "agent", "reinforcement learning", "q-learning", "prompt engineering", "llm", "crewai"] # Helpful for discoverability
classifiers = [
    "Development Status :: 3 - Alpha", # Or 2 - Pre-Alpha, 4 - Beta
    "Intended Audience :: Developers",
    "Intended Audience :: Science/Research",
    "License :: OSI Approved :: MIT License", # Or Apache-2.0, etc. - MATCH YOUR LICENSE FILE
    "Operating System :: OS Independent",
    "Programming Language :: Python :: 3",
    "Programming Language :: Python :: 3.8",
    "Programming Language :: Python :: 3.9",
    "Programming Language :: Python :: 3.10",
    "Programming Language :: Python :: 3.11",
    "Programming Language :: Python :: 3.12",
    "Topic :: Scientific/Engineering :: Artificial Intelligence",
    "Topic :: Software Development :: Libraries :: Python Modules",
    "Topic :: Utilities",
]
dependencies = [
    "crewai",
    "crewai_tools",
    # "argparse" is part of the Python standard library, no need to list it.
    "numpy", # Your code uses numpy
    "pyyaml", # For loading YAML configs
    "python-dotenv", # For .env file handling
    "scikit-learn", # For cosine_similarity
    "langchain", # If any langchain components are directly used by adaptiq core
    "langchain-openai", # For ChatOpenAI, OpenAIEmbeddings
    # Add any other direct dependencies of your adaptiq package
    "openai-agents>=0.1.0",
]

[project.scripts]
adaptiq = "adaptiq.cli:main" # Assumes adaptiq/cli.py exists with a main() function

[tool.setuptools]
package-dir = {"" = "src"} # Tells setuptools your package 'adaptiq' is in the 'src' directory

[tool.setuptools.packages.find]
where = ["src"] # Location to find packages
namespaces = false # Usually false unless you are using PEP 420 namespace packages

[tool.setuptools.package-data]
adaptiq = [
    "templates/*",
    "templates/**/*",  # Include all files in templates subdirectories
]

[tool.black]
line-length = 88
target-version = ["py311"]
include = '\.py$'

[tool.isort]
profile = "black"
line_length = 88
multi_line_output = 3
include_trailing_comma = true
force_grid_wrap = 0
use_parentheses = true<|MERGE_RESOLUTION|>--- conflicted
+++ resolved
@@ -5,13 +5,7 @@
 [project]
 name = "adaptiq"
 
-
-<<<<<<< HEAD
 version = "0.12.7" # Increment this for new releases
-=======
-version = "0.12.4" # Increment this for new releases
->>>>>>> ece3e41d
-
 
 description = "An offline Q-learning framework for AI agent prompt optimization."
 readme = "README.md"

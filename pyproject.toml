[build-system]
requires = ["setuptools>=61.0", "wheel"] # Added wheel explicitly
build-backend = "setuptools.build_meta"

[project]
name = "adaptiq"
<<<<<<< HEAD

version = "0.11.1.dev" # Increment this for new releases

=======
version = "0.11.1.dev" # Increment this for new releases
>>>>>>> dd9f7cc4
description = "An offline Q-learning framework for AI agent prompt optimization."
readme = "README.md"
requires-python = ">=3.11" # Consider widening compatibility if possible (3.12 is very new)
license = { file = "LICENSE" } # IMPORTANT: Add a LICENSE file
authors = [
  { name = "Youssef ALWAZ / KOSMOS Technologies", email = "alwaz.youssef@kosmostechnologies.fr" },
  { name = "Wassim AMRI / KOSMOS Technologies", email = "w.amri@kosmostechnologies.fr" },
  { name = "Abderrazak SOUGUIR / KOSMOS Technologies", email = "abderrazek.souguir@kosmostechnologies.fr" }
]
keywords = ["ai", "agent", "reinforcement learning", "q-learning", "prompt engineering", "llm", "crewai"] # Helpful for discoverability
classifiers = [
    "Development Status :: 3 - Alpha", # Or 2 - Pre-Alpha, 4 - Beta
    "Intended Audience :: Developers",
    "Intended Audience :: Science/Research",
    "License :: OSI Approved :: MIT License", # Or Apache-2.0, etc. - MATCH YOUR LICENSE FILE
    "Operating System :: OS Independent",
    "Programming Language :: Python :: 3",
    "Programming Language :: Python :: 3.8",
    "Programming Language :: Python :: 3.9",
    "Programming Language :: Python :: 3.10",
    "Programming Language :: Python :: 3.11",
    "Programming Language :: Python :: 3.12",
    "Topic :: Scientific/Engineering :: Artificial Intelligence",
    "Topic :: Software Development :: Libraries :: Python Modules",
    "Topic :: Utilities",
]
dependencies = [
    "crewai",
    "crewai_tools",
    # "argparse" is part of the Python standard library, no need to list it.
    "numpy", # Your code uses numpy
    "pyyaml", # For loading YAML configs
    "python-dotenv", # For .env file handling
    "scikit-learn", # For cosine_similarity
    "langchain", # If any langchain components are directly used by adaptiq core
    "langchain-openai", # For ChatOpenAI, OpenAIEmbeddings
    # Add any other direct dependencies of your adaptiq package
    "openai-agents>=0.1.0",
]

[project.scripts]
adaptiq = "adaptiq.cli:main" # Assumes adaptiq/cli.py exists with a main() function

[tool.setuptools]
package-dir = {"" = "src"} # Tells setuptools your package 'adaptiq' is in the 'src' directory

[tool.setuptools.packages.find]
where = ["src"] # Location to find packages
namespaces = false # Usually false unless you are using PEP 420 namespace packages

[tool.black]
line-length = 88
target-version = ["py311"]
include = '\.py$'

[tool.isort]
profile = "black"
line_length = 88
multi_line_output = 3
include_trailing_comma = true
force_grid_wrap = 0
use_parentheses = true<|MERGE_RESOLUTION|>--- conflicted
+++ resolved
@@ -4,13 +4,10 @@
 
 [project]
 name = "adaptiq"
-<<<<<<< HEAD
 
 version = "0.11.1.dev" # Increment this for new releases
 
-=======
-version = "0.11.1.dev" # Increment this for new releases
->>>>>>> dd9f7cc4
+
 description = "An offline Q-learning framework for AI agent prompt optimization."
 readme = "README.md"
 requires-python = ">=3.11" # Consider widening compatibility if possible (3.12 is very new)

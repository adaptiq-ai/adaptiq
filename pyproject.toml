[build-system]
requires = ["setuptools>=61.0", "wheel"] # Added wheel explicitly
build-backend = "setuptools.build_meta"

[project]
name = "adaptiq"

<<<<<<< HEAD
version = "0.11.2.dev202507181556" # Increment this for new releases
=======
version = "0.11.1" # Increment this for new releases
>>>>>>> dc89a13d


description = "An offline Q-learning framework for AI agent prompt optimization."
readme = "README.md"
requires-python = ">=3.11" # Consider widening compatibility if possible (3.12 is very new)
license = { file = "LICENSE" } # IMPORTANT: Add a LICENSE file
authors = [
  { name = "Youssef ALWAZ / KOSMOS Technologies", email = "alwaz.youssef@kosmostechnologies.fr" },
  { name = "Wassim AMRI / KOSMOS Technologies", email = "w.amri@kosmostechnologies.fr" },
  { name = "Abderrazak SOUGUIR / KOSMOS Technologies", email = "abderrazek.souguir@kosmostechnologies.fr" }
]
keywords = ["ai", "agent", "reinforcement learning", "q-learning", "prompt engineering", "llm", "crewai"] # Helpful for discoverability
classifiers = [
    "Development Status :: 3 - Alpha", # Or 2 - Pre-Alpha, 4 - Beta
    "Intended Audience :: Developers",
    "Intended Audience :: Science/Research",
    "License :: OSI Approved :: MIT License", # Or Apache-2.0, etc. - MATCH YOUR LICENSE FILE
    "Operating System :: OS Independent",
    "Programming Language :: Python :: 3",
    "Programming Language :: Python :: 3.8",
    "Programming Language :: Python :: 3.9",
    "Programming Language :: Python :: 3.10",
    "Programming Language :: Python :: 3.11",
    "Programming Language :: Python :: 3.12",
    "Topic :: Scientific/Engineering :: Artificial Intelligence",
    "Topic :: Software Development :: Libraries :: Python Modules",
    "Topic :: Utilities",
]
dependencies = [
    "crewai",
    "crewai_tools",
    # "argparse" is part of the Python standard library, no need to list it.
    "numpy", # Your code uses numpy
    "pyyaml", # For loading YAML configs
    "python-dotenv", # For .env file handling
    "scikit-learn", # For cosine_similarity
    "langchain", # If any langchain components are directly used by adaptiq core
    "langchain-openai", # For ChatOpenAI, OpenAIEmbeddings
    # Add any other direct dependencies of your adaptiq package
    "openai-agents>=0.1.0",
]

[project.scripts]
adaptiq = "adaptiq.cli:main" # Assumes adaptiq/cli.py exists with a main() function

[tool.setuptools]
package-dir = {"" = "src"} # Tells setuptools your package 'adaptiq' is in the 'src' directory

[tool.setuptools.packages.find]
where = ["src"] # Location to find packages
namespaces = false # Usually false unless you are using PEP 420 namespace packages

[tool.black]
line-length = 88
target-version = ["py311"]
include = '\.py$'

[tool.isort]
profile = "black"
line_length = 88
multi_line_output = 3
include_trailing_comma = true
force_grid_wrap = 0
use_parentheses = true<|MERGE_RESOLUTION|>--- conflicted
+++ resolved
@@ -5,11 +5,9 @@
 [project]
 name = "adaptiq"
 
-<<<<<<< HEAD
-version = "0.11.2.dev202507181556" # Increment this for new releases
-=======
+
 version = "0.11.1" # Increment this for new releases
->>>>>>> dc89a13d
+
 
 
 description = "An offline Q-learning framework for AI agent prompt optimization."

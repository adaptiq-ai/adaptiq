--- conflicted
+++ resolved
@@ -6,12 +6,7 @@
 name = "adaptiq"
 
 
-<<<<<<< HEAD
 version = "0.12.4" # Increment this for new releases
-=======
-version = "0.12.3" # Increment this for new releases
->>>>>>> b35e9492
-
 
 
 description = "An offline Q-learning framework for AI agent prompt optimization."
